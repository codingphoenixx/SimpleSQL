--- conflicted
+++ resolved
@@ -5,11 +5,7 @@
 }
 
 group = 'dev.coph'
-<<<<<<< HEAD
-version = '1.0.3'
-=======
 version = '1.1.3'
->>>>>>> 41d5a211
 
 repositories {
     maven {
